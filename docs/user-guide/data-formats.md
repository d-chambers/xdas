---
file_format: mystnb
kernelspec:
  name: python3
---

```{code-cell}
:tags: [remove-cell]

import os
os.chdir("../_data")
```

# Data Formats

*xdas* implements some of the more commonly used DAS data formats, but it can be extended to work with other specific formats. In this part we will cover:

- How to use *xdas* with an already implemented file format.
- How to use *xdas* with your specific data format.

## Implemented file formats

<<<<<<< HEAD
Here below the list of formats that are currently implemented. All HDF5 based formats actually support virtualization, meaning that format that does not support it will load data in memory when reading files. To read them you have to specifiy which one you want in the `engine` argument in {py:func}`xdas.open_dataarray` for a single file or {py:func}`xdas.open_mfdataarray` for multiple files:

| DAS constructor   | `engine` argument | Virtualization |
|:-----------------:|:-----------------:|:-:|
| ASN               | `"asn"`           | ✅︎ |
| FEBUS             | `"febus"`         | ✅︎ |
| OPTASENSE         | `"optasense"`     | ✅︎ |
| SILIXA            | `"silixa"`        | ❌ |
| SINTELA           | `"sintela"`       | ✅︎ |

```{warning}
File formats that do not support virtualization will be loaded in memory. We are working on a solution for non-HDF5 based file formats.
```
=======
The formats that are currently implemented are: ASN, FEBUS, OPTASENSE, SINTELA and TERRA15. To read them you have to specifiy which one you want in the `engine` argument in {py:func}`xdas.open_dataarray` for a single file or {py:func}`xdas.open_mfdataarray` for multiple files:

| DAS constructor   | `engine` argument |
|:-----------------:|:-----------------:|
| ASN               | `"asn"`           |
| FEBUS             | `"febus"`         |
| OPTASENSE         | `"optasense"`     |
| SINTELA           | `"sintela"`       |
| TERRA15           | `"terra15"`       |
>>>>>>> 0249f191

## Extending *xdas* with your file format

*xdas* insists on its extensibility, the power is in the hands of the users. Extending *xdas* usually consists of writing few-line-of-code-long functions. The process consists in dealing with the two main aspects of a {py:class}`xarray.DataArray`: unpacking the data and coordinates objects, eventually processing them and packing them back into a Database object. 

To add a new file format the user can specify a function that read one file and outputs a {py:class}`xarray.DataArray`. This function can then be passed as an engine keyword argument to the {py:func}`xdas.open_dataarray` or {py:func}`xdas.open_mfdataarray` functions. The reading function must fetch and parse the data and coordinates information. 

Adding the support for a new file format generally consists in providing the path to the data array and parsing the start time and spatial and temporal spacing as in the example below.

```{code-cell}
import h5py
import numpy as np
import xdas
from xdas import DataArray
from xdas.virtual import VirtualSource

def read(fname):
  with h5py.File(fname, "r") as file:
    t0 = np.datetime64(file["dataset"].attrs['t0']).astype('datetime64[ms]')
    dt = np.timedelta64(int(file["dataset"].attrs['dt']*1e3), 'ms')
    dx = file["dataset"].attrs['dx'][()]
    data = VirtualSource(file["dataset"])
  nt, nd = data.shape
  t = {"tie_indices": [0, nt - 1], "tie_values": [t0, t0 + (nt - 1) * dt]}
  d = {"tie_indices": [0, nd - 1], "tie_values": [0.0, (nd - 1) * dx]}
  return DataArray(data, {"time": t, "distance": d})

# Replace "other_format.hdf5" by the path of your file
da = xdas.open_dataarray("other_format.hdf5", engine=read)
da
```

This example is for one file, please use {py:func}`xdas.open_mfdataarray`. Indicate the path of your files with a '*' before the file format if all your files are in the same folder or pass a list of paths.<|MERGE_RESOLUTION|>--- conflicted
+++ resolved
@@ -20,7 +20,6 @@
 
 ## Implemented file formats
 
-<<<<<<< HEAD
 Here below the list of formats that are currently implemented. All HDF5 based formats actually support virtualization, meaning that format that does not support it will load data in memory when reading files. To read them you have to specifiy which one you want in the `engine` argument in {py:func}`xdas.open_dataarray` for a single file or {py:func}`xdas.open_mfdataarray` for multiple files:
 
 | DAS constructor   | `engine` argument | Virtualization |
@@ -30,21 +29,11 @@
 | OPTASENSE         | `"optasense"`     | ✅︎ |
 | SILIXA            | `"silixa"`        | ❌ |
 | SINTELA           | `"sintela"`       | ✅︎ |
+| TERRA15           | `"terra15"`       | ✅︎ |
 
 ```{warning}
 File formats that do not support virtualization will be loaded in memory. We are working on a solution for non-HDF5 based file formats.
 ```
-=======
-The formats that are currently implemented are: ASN, FEBUS, OPTASENSE, SINTELA and TERRA15. To read them you have to specifiy which one you want in the `engine` argument in {py:func}`xdas.open_dataarray` for a single file or {py:func}`xdas.open_mfdataarray` for multiple files:
-
-| DAS constructor   | `engine` argument |
-|:-----------------:|:-----------------:|
-| ASN               | `"asn"`           |
-| FEBUS             | `"febus"`         |
-| OPTASENSE         | `"optasense"`     |
-| SINTELA           | `"sintela"`       |
-| TERRA15           | `"terra15"`       |
->>>>>>> 0249f191
 
 ## Extending *xdas* with your file format
 
