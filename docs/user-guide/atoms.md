---
file_format: mystnb
kernelspec:
  name: python3
---

```{code-cell}
:tags: [remove-cell]

import os
import xdas as xd
os.chdir("../_data")
```

# Composing a processing sequence

```{warning}
The API of this part of xdas is still experimental.
```

<<<<<<< HEAD
The xdas library provides various routines from NumPy, SciPy, and ObsPy that have been optimized for DAS DataArray objects, and which can be incorporated in a processing pipeline. See [Process big dataarrays](processing) for an explanation of the xdas processing workflows, e.g. for bigger-than-RAM datasets. Higher-level operations (FK-filters, STA/LTA detector, etc.) can be constructed from a sequence of the elementary operations implemented in xdas. To facilitate this and other user-defined operations, xdas offers a convenient framework to create and execute a (nested) sequences of atomic operations. By using sequences, built-in and user-defined processing tasks mesh seamlessly with the optimization and IO-infrastructure that xdas offers, improving the robustness and reproducibility of complex processing pipelines.
=======
The xdas library provides various routines from NumPy, SciPy, and ObsPy that have been optimized for DAS DataArray objects, and which can be incorporated in a processing pipeline. See [](processing) for an explanation of the xdas processing workflows, e.g. for bigger-than-RAM datasets. Higher-level operations (FK-filters, STA/LTA detector, etc.) can be constructed from a sequence of the elementary operations implemented in xdas. To facilitate this and other user-defined operations, xdas offers a convenient framework to create and execute a (nested) sequences of atomic operations. By using sequences, built-in and user-defined processing tasks mesh seamlessly with the optimization and IO-infrastructure that xdas offers, improving the robustness and reproducibility of complex processing pipelines.
>>>>>>> 8be5c9d6

## Chaining elementary operations (atoms)

There are three "flavours" declaring the atoms that can be used to compose a sequence, illustrated by the following example:

```{code-cell} 
import numpy as np
import xdas
import xdas.signal as xp
from xdas.atoms import Partial, Sequential, IIRFilter

sequence = Sequential(
    [
      xp.taper(..., dim="time"),
      Partial(np.square),
      IIRFilter(order=4, cutoff=1.5, btype="highpass", dim="time"),
    ]
)
sequence
```

In the snippet above, we define our `sequence` as an instance of the `Sequential` class, which contains three operations. The first operation applies a Tukey taper along the time dimension, encoded by the xdas implementation of the SciPy library routines (`xdas.signal`). Since this functions takes a data array as the first argument, we use `...` as a placeholder. 

The second operation in this sequence is defined by the `square` operation built into NumPy. Since this function is not imported directly from xdas, using `...` as a placeholder won't work. This is where `Partial` comes in: wrapping `Partial` around `np.square` would be equivalent to `np.square(...)`, effectively converting an arbitrary routine into an xdas routine and inserting a placeholder as the first argument (to be substituted with a data array later).

The last operation, `IIRFilter`, instantiates a specific class dedicated to chunked execution. It inherits from the `Atom` class, which handles the logic of initialising and passing around state objects (like the filter state). This allows us to process our data one chunk at a time, without explicitly having to handle state updates and transfer.

## Executing a sequence
<<<<<<< HEAD

Once the processing sequence has been defined, it can operate on data in memory by simply calling the sequence with the data array as the argument:

```{code-cell} 
from xdas.synthetics import generate

=======

Once the processing sequence has been defined, it can operate on data in memory by simply calling the sequence with the data array as the argument:

```{code-cell} 
from xdas.synthetics import generate

>>>>>>> 8be5c9d6
da = generate()
result = sequence(da)
result.plot(yincrease=False)
```

The same sequence can be re-used, so it only needs to be defined once.

<<<<<<< HEAD
For executing a sequence on chunked data (e.g., larger-than-memory data sets), see the next section: [*Process big dataarrays*](processing.md).

## Defining custom atoms

**TODO**
=======
For executing a sequence on chunked data (e.g., larger-than-memory data sets), see the next section: [](processing.md).

## Defining custom atoms

The `Partial` method is a convenient wrapper for simple functions that take an xdas DataArray as the first argument, which covers a lot of cases. However, more complex routines, particularly those that rely on a state, will require a more explicit treatment. Such operations can be subclassed from the `Atom` base class, and adhere to the following structure:

```{code-cell} 
from xdas.atoms import Atom, State

class MyStatefulRoutine(Atom):

  def __init__(self, a, b, c=10):
    super().__init__()
    # Set class-specific parameters
    self.a = a
    self.b = b
    self.c = c
    # Define the state variable (if needed)
    self.state = State(...)

  def initialize(self, da, **kwargs):
    # Initialize state based on DataArray ``da``
    ...
  
  def call(self, da, **kwargs):
    # Apply routine to DataArray ``da``
    ...
```
>>>>>>> 8be5c9d6
<|MERGE_RESOLUTION|>--- conflicted
+++ resolved
@@ -18,11 +18,7 @@
 The API of this part of xdas is still experimental.
 ```
 
-<<<<<<< HEAD
-The xdas library provides various routines from NumPy, SciPy, and ObsPy that have been optimized for DAS DataArray objects, and which can be incorporated in a processing pipeline. See [Process big dataarrays](processing) for an explanation of the xdas processing workflows, e.g. for bigger-than-RAM datasets. Higher-level operations (FK-filters, STA/LTA detector, etc.) can be constructed from a sequence of the elementary operations implemented in xdas. To facilitate this and other user-defined operations, xdas offers a convenient framework to create and execute a (nested) sequences of atomic operations. By using sequences, built-in and user-defined processing tasks mesh seamlessly with the optimization and IO-infrastructure that xdas offers, improving the robustness and reproducibility of complex processing pipelines.
-=======
 The xdas library provides various routines from NumPy, SciPy, and ObsPy that have been optimized for DAS DataArray objects, and which can be incorporated in a processing pipeline. See [](processing) for an explanation of the xdas processing workflows, e.g. for bigger-than-RAM datasets. Higher-level operations (FK-filters, STA/LTA detector, etc.) can be constructed from a sequence of the elementary operations implemented in xdas. To facilitate this and other user-defined operations, xdas offers a convenient framework to create and execute a (nested) sequences of atomic operations. By using sequences, built-in and user-defined processing tasks mesh seamlessly with the optimization and IO-infrastructure that xdas offers, improving the robustness and reproducibility of complex processing pipelines.
->>>>>>> 8be5c9d6
 
 ## Chaining elementary operations (atoms)
 
@@ -51,21 +47,12 @@
 The last operation, `IIRFilter`, instantiates a specific class dedicated to chunked execution. It inherits from the `Atom` class, which handles the logic of initialising and passing around state objects (like the filter state). This allows us to process our data one chunk at a time, without explicitly having to handle state updates and transfer.
 
 ## Executing a sequence
-<<<<<<< HEAD
 
 Once the processing sequence has been defined, it can operate on data in memory by simply calling the sequence with the data array as the argument:
 
 ```{code-cell} 
 from xdas.synthetics import generate
 
-=======
-
-Once the processing sequence has been defined, it can operate on data in memory by simply calling the sequence with the data array as the argument:
-
-```{code-cell} 
-from xdas.synthetics import generate
-
->>>>>>> 8be5c9d6
 da = generate()
 result = sequence(da)
 result.plot(yincrease=False)
@@ -73,13 +60,6 @@
 
 The same sequence can be re-used, so it only needs to be defined once.
 
-<<<<<<< HEAD
-For executing a sequence on chunked data (e.g., larger-than-memory data sets), see the next section: [*Process big dataarrays*](processing.md).
-
-## Defining custom atoms
-
-**TODO**
-=======
 For executing a sequence on chunked data (e.g., larger-than-memory data sets), see the next section: [](processing.md).
 
 ## Defining custom atoms
@@ -108,4 +88,3 @@
     # Apply routine to DataArray ``da``
     ...
 ```
->>>>>>> 8be5c9d6
