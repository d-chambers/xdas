--- conflicted
+++ resolved
@@ -251,13 +251,9 @@
 resulting data collection will be a nesting of dicts down to the lower level
 which will be a list of dataarrays.
 
-<<<<<<< HEAD
 #### Gather all your DataCollections
 
-In this example, for the 19th of November 2023, our network REKA has 2 cables (RK1 and RK2), RK1 cable has 3 different acquisitions and RK2 has one acquisition. 
-=======
 In this example, for the 19th of November 2023, our network REKA featured 2 cables (RK1 and RK2), with the RK1 cable having 3 different acquisitions and RK2 one acquisition. 
->>>>>>> 8be5c9d6
 
 If your data paths are something like: "/data/REKA/RK1/20231119/proc/*.hdf5" and "/data/REKA/RK2/20231119/proc/*.hdf5", you can define your data path as "/data/{network}/{cable}/20231119/proc/[acquisition].hdf5". You free to choose other words to define "network" and "cable", you juste have to replace them.
 
@@ -303,8 +299,7 @@
             0: <xdas.DataArray (time: 54000, distance: 10000)>
 ```
 
-<<<<<<< HEAD
-If you have several {py:class}`xdas.DataCollection`, you can gather them in one file using `xdas.open_mfdatacollection` and write it to one single DataCollection.
+If you have several DataCollections, you can gather them in one file using {py:func}`xdas.open_mfdatacollection` and write it to one single DataCollection.
 
 #### Extend your DataCollection
 
@@ -346,7 +341,4 @@
             1: <xdas.DataArray (time: 54000, distance: 10000)>
 ```
 
-You now have 2 acquisitions in your acquisitions list.
-=======
-If you have several DataCollections, you can gather them in one file using {py:func}`xdas.open_mfdatacollection` and write it to one single DataCollection.
->>>>>>> 8be5c9d6
+You now have 2 acquisitions in your acquisitions list.