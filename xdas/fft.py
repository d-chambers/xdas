--- conflicted
+++ resolved
@@ -113,8 +113,6 @@
         newdim if name == olddim else name: f if name == olddim else da.coords[name]
         for name in da.coords
         if (da[name].dim != olddim or name == olddim)
-<<<<<<< HEAD
-=======
     }
     dims = tuple(newdim if dim == olddim else dim for dim in da.dims)
     return DataArray(data, coords, dims, da.name, da.attrs)
@@ -228,7 +226,6 @@
         newdim if name == olddim else name: f if name == olddim else da.coords[name]
         for name in da.coords
         if (da[name].dim != olddim or name == olddim)
->>>>>>> 658d1238
     }
     dims = tuple(newdim if dim == olddim else dim for dim in da.dims)
     return DataArray(data, coords, dims, da.name, da.attrs)